--- conflicted
+++ resolved
@@ -220,14 +220,9 @@
     progress_id: str | None = data.get("progressId")
 
     now = datetime.now()
-<<<<<<< HEAD
     start_dt = datetime.combine(now.date() - timedelta(days=1), dt_time(hour=6))
     end_dt = datetime.combine(now.date(), dt_time(hour=5, minute=59, second=59))
-=======
-    current_day_6 = datetime.combine(now.date(), dt_time(hour=6))
-    start_dt = current_day_6 - timedelta(days=5)
-    end_dt = current_day_6 - timedelta(seconds=1)
->>>>>>> ac2f6814
+
 
     conn = get_mysql_connection()
     with conn.cursor() as cursor:
